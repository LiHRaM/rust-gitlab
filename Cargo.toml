--- conflicted
+++ resolved
@@ -1,21 +1,13 @@
 [package]
 name = "gitlab"
-<<<<<<< HEAD
-version = "0.1104.1"
-=======
 version = "0.1105.0"
->>>>>>> 36eb4ef1
 authors = ["Ben Boeckel <ben.boeckel@kitware.com>"]
 license = "MIT/Apache-2.0"
 description = """
 Gitlab API client.
 """
 repository = "https://gitlab.kitware.com/utils/rust-gitlab"
-<<<<<<< HEAD
-documentation = "https://docs.rs/gitlab/0.1104.1"
-=======
 documentation = "https://docs.rs/gitlab/0.1105.0"
->>>>>>> 36eb4ef1
 readme = "README.md"
 keywords = ["gitlab", "api"]
 categories = ["web-programming", "api-bindings"]
